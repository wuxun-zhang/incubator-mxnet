--- conflicted
+++ resolved
@@ -116,17 +116,9 @@
   CHECK_EQ(inputs.size(), 1U);
   CHECK_EQ(outputs.size(), 1U);
   // If inputs are supposed to be in MKLDNN format and
-  // MKLDNNsupport the data type or the shape. Then convert
+  // MKLDNN support the data type or the shape. Then convert
   // it to the output format and shape
-<<<<<<< HEAD
-  if (SupportMKLDNNReshape(inputs[0], outputs[0])) {
-    MKLDNNReshapeForward(attrs, ctx, inputs[0], req[0], outputs[0]);
-    return;
-  }
-  FallBackCompute(UnaryOp::IdentityCompute<cpu>, attrs, ctx, inputs, req, outputs);
-=======
   MKLDNNReshapeForward(attrs, ctx, inputs[0], req[0], outputs[0]);
->>>>>>> 858a52e9
 }
 
 inline static bool ReshapeStorageType(const nnvm::NodeAttrs& attrs,
@@ -231,7 +223,7 @@
 .add_argument("data", "NDArray-or-Symbol", "Input data to reshape.")
 .add_arguments(ReshapeParam::__FIELDS__());
 
-#if MXNET_USE_MKLDNN == 1
+#if MXNET_USE_MKLDNN == 100
 static void FlattenEx(const nnvm::NodeAttrs& attrs,
                       const OpContext& ctx,
                       const std::vector<NDArray>& inputs,
@@ -239,31 +231,12 @@
                       const std::vector<NDArray>& outputs) {
   CHECK_EQ(inputs.size(), 1U);
   CHECK_EQ(outputs.size(), 1U);
-<<<<<<< HEAD
-#if MXNET_USE_MKLDNN == 100
-  auto data_ndim = inputs[0].shape().ndim();
-  if (data_ndim <= 4 && inputs[0].dtype() == mshadow::kFloat32) {
-    MKLDNNFlattenForward(attrs, ctx, inputs[0], req[0], outputs[0]);
-    return;
-  } else {
-    // This happens if inputs are supposed to be in MKLDNN format
-    // but MKLDNN doesn't support the data type or the shape. We're
-    // forced to convert it to the default format.
-    FallBackCompute(UnaryOp::IdentityCompute<cpu>, attrs, ctx, inputs, req, outputs);
-    return;
-  }
-#endif
-}
-
-#if MXNET_USE_MKLDNN == 100
-=======
   // If inputs are supposed to be in MKLDNN format and
-  // MKLDNNsupport the data type or the shape. Then convert
+  // MKLDNN support the data type or the shape. Then convert
   // it to the output format and shape
   MKLDNNReshapeForward(attrs, ctx, inputs[0], req[0], outputs[0]);
 }
 
->>>>>>> 858a52e9
 static inline bool FlattenStorageType(const nnvm::NodeAttrs& attrs,
                                       const int dev_mask,
                                       DispatchMode* dispatch_mode,
@@ -309,19 +282,9 @@
 .set_num_outputs(1)
 .set_attr<mxnet::FInferShape>("FInferShape", FlattenShape)
 .set_attr<nnvm::FInferType>("FInferType", ElemwiseType<1, 1>)
-<<<<<<< HEAD
-#if MXNET_USE_MKLDNN == 100
-.set_attr<FInferStorageType>("FInferStorageType", FlattenStorageType)
-#endif
 .set_attr<nnvm::FGradient>("FGradient", ElemwiseGradUseNone{ "_backward_copy" })
 .set_attr<FCompute>("FCompute<cpu>", UnaryOp::IdentityCompute<cpu>)
-.set_attr<FComputeEx>("FComputeEx<cpu>", FlattenEx)
 #if MXNET_USE_MKLDNN == 100
-=======
-.set_attr<nnvm::FGradient>("FGradient", ElemwiseGradUseNone{ "_backward_copy" })
-.set_attr<FCompute>("FCompute<cpu>", UnaryOp::IdentityCompute<cpu>)
-#if MXNET_USE_MKLDNN == 1
->>>>>>> 858a52e9
 .set_attr<bool>("TIsMKLDNN", true)
 .set_attr<FComputeEx>("FComputeEx<cpu>", FlattenEx)
 .set_attr<FInferStorageType>("FInferStorageType", FlattenStorageType)
@@ -442,12 +405,10 @@
                         const std::vector<NDArray>& outputs) {
   CHECK_EQ(inputs.size(), 1U);
   CHECK_EQ(outputs.size(), 1U);
-  auto data_ndim = inputs[0].shape().ndim();
-  if (data_ndim <= 3 && inputs[0].dtype() == mshadow::kFloat32) {
-    MKLDNNExpandDimsForward(attrs, ctx, inputs[0], req[0], outputs[0]);
-    return;
-  }
-  FallBackCompute(UnaryOp::IdentityCompute<cpu>, attrs, ctx, inputs, req, outputs);
+  // If inputs are supposed to be in MKLDNN format and
+  // MKLDNN support the data type or the shape. Then convert
+  // it to the output format and shape
+  MKLDNNReshapeForward(attrs, ctx, inputs[0], req[0], outputs[0]);
 }
 
 inline static bool ExpandDimStorageType(const nnvm::NodeAttrs& attrs,
@@ -474,9 +435,6 @@
 .set_attr_parser(ParamParser<ExpandDimParam>)
 .set_attr<mxnet::FInferShape>("FInferShape", ExpandDimShape)
 .set_attr<nnvm::FInferType>("FInferType", ElemwiseType<1, 1>)
-#if MXNET_USE_MKLDNN == 100
-.set_attr<FInferStorageType>("FInferStorageType", ExpandDimStorageType)
-#endif
 .set_attr<nnvm::FInplaceOption>("FInplaceOption",
   [](const NodeAttrs& attrs){
     return std::vector<std::pair<int, int> >{{0, 0}};
@@ -488,8 +446,9 @@
 .set_attr<nnvm::FGradient>("FGradient", ElemwiseGradUseNone{"_backward_reshape"})
 .set_attr<FCompute>("FCompute<cpu>", UnaryOp::IdentityCompute<cpu>)
 #if MXNET_USE_MKLDNN == 100
+.set_attr<bool>("TIsMKLDNN", true)
 .set_attr<FComputeEx>("FComputeEx<cpu>", ExpandDimEx)
-.set_attr<bool>("TIsMKLDNN", true)
+.set_attr<FInferStorageType>("FInferStorageType", ExpandDimStorageType)
 .set_attr<FResourceRequest>("FResourceRequest", [](const NodeAttrs& n) {
   return std::vector<ResourceRequest>{ResourceRequest::kTempSpace};
 })
