--- conflicted
+++ resolved
@@ -85,18 +85,12 @@
     pred = mx.sym.FullyConnected(data=hidden_final, num_hidden=num_label,
                                  weight=cls_weight, bias=cls_bias, name='pred')
     pred = mx.sym.Reshape(pred, target_shape=(0, seq_len, num_label))
-<<<<<<< HEAD
     
     if take_softmax:
         sm = mx.sym.SoftmaxOutput(data=pred, label=label, ignore_label=0, 
                                   use_ignore=True, name='softmax')
     else:
         sm = pred
-=======
-
-    sm = mx.sym.SoftmaxOutput(data=pred, label=label, ignore_label=0,
-                              use_ignore=True, name='softmax')
->>>>>>> a58c86e8
 
     if output_states:
         # block the gradients of output states
